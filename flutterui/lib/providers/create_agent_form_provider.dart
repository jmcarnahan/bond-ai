import 'package:flutter_riverpod/flutter_riverpod.dart';
import 'package:file_picker/file_picker.dart';
import 'package:flutterui/data/models/agent_model.dart';
import 'package:flutterui/providers/services/service_providers.dart';
import '../core/utils/logger.dart';

class UploadedFileInfo {
  final String fileId;
  final String fileName;
  final int fileSize;
  final DateTime uploadedAt;

  const UploadedFileInfo({
    required this.fileId,
    required this.fileName,
    required this.fileSize,
    required this.uploadedAt,
  });

  @override
  bool operator ==(Object other) =>
      identical(this, other) ||
      other is UploadedFileInfo &&
          runtimeType == other.runtimeType &&
          fileId == other.fileId;

  @override
  int get hashCode => fileId.hashCode;
}

class CreateAgentFormState {
  final String name;
  final String description;
  final String instructions;
  final bool enableCodeInterpreter;
  final bool enableFileSearch;
  final List<UploadedFileInfo> codeInterpreterFiles;
  final List<UploadedFileInfo> fileSearchFiles;
  final Set<String> selectedMcpTools;
  final Set<String> selectedMcpResources;
  final bool isLoading;
  final bool isUploadingFile;
  final String? errorMessage;

  CreateAgentFormState({
    this.name = '',
    this.description = '',
    this.instructions = '',
    this.enableCodeInterpreter = false,
    this.enableFileSearch = false,
    this.codeInterpreterFiles = const [],
    this.fileSearchFiles = const [],
    this.selectedMcpTools = const {},
    this.selectedMcpResources = const {},
    this.isLoading = false,
    this.isUploadingFile = false,
    this.errorMessage,
  });

  CreateAgentFormState copyWith({
    String? name,
    String? description,
    String? instructions,
    bool? enableCodeInterpreter,
    bool? enableFileSearch,
    List<UploadedFileInfo>? codeInterpreterFiles,
    List<UploadedFileInfo>? fileSearchFiles,
    Set<String>? selectedMcpTools,
    Set<String>? selectedMcpResources,
    bool? isLoading,
    bool? isUploadingFile,
    String? errorMessage,
    bool clearErrorMessage = false,
  }) {
    return CreateAgentFormState(
      name: name ?? this.name,
      description: description ?? this.description,
      instructions: instructions ?? this.instructions,
      enableCodeInterpreter: enableCodeInterpreter ?? this.enableCodeInterpreter,
      enableFileSearch: enableFileSearch ?? this.enableFileSearch,
      codeInterpreterFiles: codeInterpreterFiles ?? this.codeInterpreterFiles,
      fileSearchFiles: fileSearchFiles ?? this.fileSearchFiles,
      selectedMcpTools: selectedMcpTools ?? this.selectedMcpTools,
      selectedMcpResources: selectedMcpResources ?? this.selectedMcpResources,
      isLoading: isLoading ?? this.isLoading,
      isUploadingFile: isUploadingFile ?? this.isUploadingFile,
      errorMessage: clearErrorMessage ? null : errorMessage ?? this.errorMessage,
    );
  }
}

class CreateAgentFormNotifier extends StateNotifier<CreateAgentFormState> {
  final Ref _ref;

  CreateAgentFormNotifier(this._ref) : super(CreateAgentFormState());

  void setName(String name) {
    state = state.copyWith(name: name);
  }

  void setDescription(String description) {
    state = state.copyWith(description: description);
  }

  void setInstructions(String instructions) {
    state = state.copyWith(instructions: instructions);
  }

  void updateField({String? name, String? description, String? instructions}) {
    state = state.copyWith(
      name: name ?? state.name,
      description: description ?? state.description,
      instructions: instructions ?? state.instructions,
    );
  }

  void setEnableCodeInterpreter(bool enable) {
    state = state.copyWith(enableCodeInterpreter: enable);
    if (!enable) {
      state = state.copyWith(codeInterpreterFiles: []);
    }
  }

  void setEnableFileSearch(bool enable) {
    state = state.copyWith(enableFileSearch: enable);
    if (!enable) {
      state = state.copyWith(fileSearchFiles: []);
    }
  }

  void setLoading(bool isLoading) {
    state = state.copyWith(isLoading: isLoading);
  }

<<<<<<< HEAD
  void setSelectedMcpTools(Set<String> tools) {
    state = state.copyWith(selectedMcpTools: tools);
  }

  void setSelectedMcpResources(Set<String> resources) {
    state = state.copyWith(selectedMcpResources: resources);
  }

  // File management methods
=======
>>>>>>> 45579ced
  Future<void> uploadFileForTool(String toolType) async {
    if (state.isUploadingFile) return;

    try {
      FilePickerResult? result = await FilePicker.platform.pickFiles(
        type: FileType.any,
        allowMultiple: false,
      );

      if (result != null && result.files.isNotEmpty) {
        final file = result.files.first;
        if (file.bytes != null) {
          state = state.copyWith(isUploadingFile: true, clearErrorMessage: true);

          final agentService = _ref.read(agentServiceProvider);
          final uploadResponse = await agentService.uploadFile(
            file.name,
            file.bytes!,
          );

          final fileInfo = UploadedFileInfo(
            fileId: uploadResponse.providerFileId,
            fileName: file.name,
            fileSize: file.size,
            uploadedAt: DateTime.now(),
          );

          if (toolType == 'code_interpreter') {
            final updatedFiles = [...state.codeInterpreterFiles, fileInfo];
            state = state.copyWith(codeInterpreterFiles: updatedFiles);
          } else if (toolType == 'file_search') {
            final updatedFiles = [...state.fileSearchFiles, fileInfo];
            state = state.copyWith(fileSearchFiles: updatedFiles);
          }

          logger.i('File uploaded successfully: ${file.name} -> ${uploadResponse.providerFileId}');
        }
      }
    } catch (e) {
      logger.i('Error uploading file: ${e.toString()}');
      state = state.copyWith(errorMessage: 'Failed to upload file: ${e.toString()}');
    } finally {
      state = state.copyWith(isUploadingFile: false);
    }
  }

  void removeFileFromTool(String toolType, String fileId) {
    if (toolType == 'code_interpreter') {
      final updatedFiles = state.codeInterpreterFiles
          .where((file) => file.fileId != fileId)
          .toList();
      state = state.copyWith(codeInterpreterFiles: updatedFiles);
    } else if (toolType == 'file_search') {
      final updatedFiles = state.fileSearchFiles
          .where((file) => file.fileId != fileId)
          .toList();
      state = state.copyWith(fileSearchFiles: updatedFiles);
    }
  }

  void resetState() {
    state = CreateAgentFormState();
  }

  Future<void> loadAgentForEditing(String agentId) async {
    state = state.copyWith(isLoading: true, clearErrorMessage: true);
    
    try {
      final agentService = _ref.read(agentServiceProvider);
      final agentDetail = await agentService.getAgentDetails(agentId);
      final bool hasCodeInterpreter = agentDetail.tools.any((tool) => tool['type'] == 'code_interpreter');
      final bool hasFileSearch = agentDetail.tools.any((tool) => tool['type'] == 'file_search');
      
      List<UploadedFileInfo> codeInterpreterFiles = [];
      List<UploadedFileInfo> fileSearchFiles = [];
      
      if (agentDetail.toolResources != null) {
        if (agentDetail.toolResources!.codeInterpreter?.fileIds != null) {
          codeInterpreterFiles = agentDetail.toolResources!.codeInterpreter!.fileIds
              .map((fileId) => UploadedFileInfo(
                    fileId: fileId,
                    fileName: 'File $fileId',
                    fileSize: 0,
                    uploadedAt: DateTime.now(),
                  ))
              .toList();
        }
        
        if (agentDetail.toolResources!.fileSearch?.fileIds != null) {
          fileSearchFiles = agentDetail.toolResources!.fileSearch!.fileIds
              .map((fileId) => UploadedFileInfo(
                    fileId: fileId,
                    fileName: 'File $fileId',
                    fileSize: 0,
                    uploadedAt: DateTime.now(),
                  ))
              .toList();
        }
      }
      
      state = state.copyWith(
        name: agentDetail.name,
        description: agentDetail.description ?? '',
        instructions: agentDetail.instructions ?? '',
        enableCodeInterpreter: hasCodeInterpreter,
        enableFileSearch: hasFileSearch,
        codeInterpreterFiles: codeInterpreterFiles,
        fileSearchFiles: fileSearchFiles,
        selectedMcpTools: {}, // TODO: Load from agent metadata if stored
        selectedMcpResources: {}, // TODO: Load from agent metadata if stored
        isLoading: false,
      );
      
      logger.i("[CreateAgentFormNotifier] Loaded agent data for editing: ${agentDetail.name}");
    } catch (e) {
      state = state.copyWith(
        isLoading: false,
        errorMessage: "Failed to load agent details: ${e.toString()}",
      );
      logger.e("[CreateAgentFormNotifier] Error loading agent for editing: $e");
    }
  }

  Future<bool> saveAgent({String? agentId}) async {
    state = state.copyWith(isLoading: true, clearErrorMessage: true);

    if (state.name.isEmpty) {
      state = state.copyWith(isLoading: false, errorMessage: "Agent name cannot be empty.");
      return false;
    }
    if (state.instructions.isEmpty) {
      state = state.copyWith(isLoading: false, errorMessage: "Instructions cannot be empty.");
      return false;
    }

    List<Map<String, dynamic>> tools = [];
    if (state.enableCodeInterpreter) {
      tools.add({"type": "code_interpreter"});
    }
    if (state.enableFileSearch) {
      tools.add({"type": "file_search"});
    }

    AgentToolResourcesModel? toolResources;
    if (state.codeInterpreterFiles.isNotEmpty || state.fileSearchFiles.isNotEmpty) {
      toolResources = AgentToolResourcesModel(
        codeInterpreter: state.codeInterpreterFiles.isNotEmpty
            ? ToolResourceFilesListModel(
                fileIds: state.codeInterpreterFiles.map((f) => f.fileId).toList())
            : null,
        fileSearch: state.fileSearchFiles.isNotEmpty
            ? ToolResourceFilesListModel(
                fileIds: state.fileSearchFiles.map((f) => f.fileId).toList())
            : null,
      );
    }

    final agentData = AgentDetailModel(
      id: agentId ?? '',
      name: state.name,
      description: state.description.isNotEmpty ? state.description : null,
      instructions: state.instructions.isNotEmpty ? state.instructions : null,
      model: "gpt-4-turbo-preview",
      tools: tools,
      toolResources: toolResources,
<<<<<<< HEAD
      mcpTools: state.selectedMcpTools.isNotEmpty ? state.selectedMcpTools.toList() : null,
      mcpResources: state.selectedMcpResources.isNotEmpty ? state.selectedMcpResources.toList() : null,
=======
      files: [],
>>>>>>> 45579ced
    );

    try {
      final agentService = _ref.read(agentServiceProvider);
      if (agentId == null || agentId.isEmpty) {
        await agentService.createAgent(agentData);
        logger.i('Agent created: ${state.name}');
      } else {
        await agentService.updateAgent(agentId, agentData);
        logger.i('Agent updated: ${state.name}');
      }
      
      state = state.copyWith(isLoading: false);
      return true;
    } catch (e) {
      logger.i('Error saving agent: ${e.toString()}');
      state = state.copyWith(isLoading: false, errorMessage: e.toString());
      return false;
    }
  }
}

final createAgentFormProvider =
    StateNotifierProvider<CreateAgentFormNotifier, CreateAgentFormState>((ref) {
  return CreateAgentFormNotifier(ref);
});<|MERGE_RESOLUTION|>--- conflicted
+++ resolved
@@ -132,7 +132,6 @@
     state = state.copyWith(isLoading: isLoading);
   }
 
-<<<<<<< HEAD
   void setSelectedMcpTools(Set<String> tools) {
     state = state.copyWith(selectedMcpTools: tools);
   }
@@ -141,9 +140,6 @@
     state = state.copyWith(selectedMcpResources: resources);
   }
 
-  // File management methods
-=======
->>>>>>> 45579ced
   Future<void> uploadFileForTool(String toolType) async {
     if (state.isUploadingFile) return;
 
@@ -309,12 +305,10 @@
       model: "gpt-4-turbo-preview",
       tools: tools,
       toolResources: toolResources,
-<<<<<<< HEAD
       mcpTools: state.selectedMcpTools.isNotEmpty ? state.selectedMcpTools.toList() : null,
       mcpResources: state.selectedMcpResources.isNotEmpty ? state.selectedMcpResources.toList() : null,
-=======
       files: [],
->>>>>>> 45579ced
+
     );
 
     try {
