--- conflicted
+++ resolved
@@ -26,10 +26,6 @@
     ) {
       final threadService = ref.watch(threadServiceProvider);
       final chatService = ref.watch(chatServiceProvider);
-<<<<<<< HEAD
       final agentService = ref.watch(agentServiceProvider);
-      return ChatSessionNotifier(threadService, chatService, agentService, ref); // Pass ref here
-=======
-      return ChatSessionNotifier(threadService, chatService, ref);
->>>>>>> 3d525b6b
+      return ChatSessionNotifier(threadService, chatService, agentService, ref);
     });