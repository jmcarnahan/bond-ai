--- conflicted
+++ resolved
@@ -3,13 +3,8 @@
 @immutable
 class Message {
   final String id;
-<<<<<<< HEAD
-  final String type; // e.g., "text", "image_file", "tool_call", "tool_output" (align with backend)
-  final String role; // e.g., "user", "assistant"
-=======
   final String type;
   final String role;
->>>>>>> 3d525b6b
   final String content;
   final String? imageData;
   final bool isError;
