import 'package:flutter/material.dart';
import 'package:flutter/services.dart';
import 'package:flutter_riverpod/flutter_riverpod.dart';

class MessageInputBar extends ConsumerStatefulWidget {
  final TextEditingController textController;
  final FocusNode focusNode;
  final bool isTextFieldFocused;
  final bool isSendingMessage;
  final VoidCallback onSendMessage;
  final VoidCallback onFileAttachRequested;

  const MessageInputBar({
    super.key,
    required this.textController,
    required this.focusNode,
    required this.isTextFieldFocused,
    required this.isSendingMessage,
    required this.onSendMessage,
    required this.onFileAttachRequested,
  });

  @override
  ConsumerState<MessageInputBar> createState() => _MessageInputBarState();
}

class _MessageInputBarState extends ConsumerState<MessageInputBar> {
  late final FocusNode _keyboardFocusNode;

  @override
  void initState() {
    super.initState();
    _keyboardFocusNode = FocusNode();
  }

  @override
  void dispose() {
    _keyboardFocusNode.dispose();
    super.dispose();
  }

  @override
  Widget build(BuildContext context) {
    final theme = Theme.of(context);
    final colorScheme = theme.colorScheme;

    return Container(
      padding: const EdgeInsets.symmetric(horizontal: 12.0, vertical: 24.0),
      decoration: BoxDecoration(
        color: theme.scaffoldBackgroundColor,
        boxShadow: [
          BoxShadow(
            offset: const Offset(0, -1),
            blurRadius: 2.0,
            spreadRadius: 0.5,
            color: Colors.black.withValues(alpha: .08),
          ),
        ],
      ),
      child: Row(
        crossAxisAlignment: CrossAxisAlignment.end,
        children: [
          Expanded(
            child: DecoratedBox(
              decoration: BoxDecoration(
                borderRadius: BorderRadius.circular(25.0),
                border: widget.isTextFieldFocused
                    ? Border.all(color: Colors.red, width: 2.0)
                    : null,
              ),
              child: Material(
                borderRadius: BorderRadius.circular(25.0),
                clipBehavior: Clip.antiAlias,
                color: colorScheme.surfaceContainerHighest.withValues(alpha: 0.6),
                child: Padding( 
                  padding: const EdgeInsets.symmetric(horizontal: 16.0, vertical: 0),
                  child: KeyboardListener(
                    focusNode: _keyboardFocusNode,
                    onKeyEvent: (KeyEvent event) {
                      if (event is KeyDownEvent && 
                          event.logicalKey == LogicalKeyboardKey.enter &&
                          !HardwareKeyboard.instance.isShiftPressed &&
                          !widget.isSendingMessage &&
                          widget.textController.text.trim().isNotEmpty) {
                        widget.onSendMessage();
                      }
                    },
                    child: TextField(
                      controller: widget.textController,
                      focusNode: widget.focusNode,
                      maxLines: null,
                      keyboardType: TextInputType.multiline,
                      textCapitalization: TextCapitalization.sentences,
                      decoration: InputDecoration(
                        hintText: widget.isSendingMessage ? 'Waiting for response...' : 'Type a message...',
                        border: InputBorder.none,
                        enabledBorder: InputBorder.none,
                        focusedBorder: InputBorder.none,
                        filled: false,
                        contentPadding: const EdgeInsets.symmetric(vertical: 12.0),
                      ),
                      onSubmitted: (value) {
                        if (!widget.isSendingMessage && value.trim().isNotEmpty) {
                          widget.onSendMessage();
                        }
                      },
                    ),
                  ),
                ),
              ),
            ),
          ),
          const SizedBox(width: 8.0),
<<<<<<< HEAD
          IconButton(
            icon: Icon(Icons.attach_file, color: isSendingMessage ? Colors.grey : colorScheme.primary, size: 28), // Grey out icon when disabled
            tooltip: 'Add a file',
            padding: const EdgeInsets.only(bottom: 4.0), // Align with TextField baseline
            onPressed: onFileAttachRequested,
          ),
          isSendingMessage
=======
          widget.isSendingMessage
>>>>>>> 3d525b6b
              ? Padding(
                  padding: const EdgeInsets.only(bottom: 4.0, right: 4.0),
                  child: SizedBox(
                    width: 28,
                    height: 28,
                    child: CircularProgressIndicator(strokeWidth: 2.5, color: colorScheme.primary),
                  ),
                )
              : IconButton(
                  icon: Icon(Icons.send, color: widget.isSendingMessage ? Colors.grey : colorScheme.primary, size: 28), // Grey out icon when disabled
                  tooltip: widget.isSendingMessage ? 'Waiting for response' : 'Send message',
                  padding: const EdgeInsets.only(bottom: 4.0),
                  onPressed: widget.isSendingMessage ? null : widget.onSendMessage,
                ),
        ],
      ),
    );
  }
}<|MERGE_RESOLUTION|>--- conflicted
+++ resolved
@@ -111,17 +111,13 @@
             ),
           ),
           const SizedBox(width: 8.0),
-<<<<<<< HEAD
           IconButton(
             icon: Icon(Icons.attach_file, color: isSendingMessage ? Colors.grey : colorScheme.primary, size: 28), // Grey out icon when disabled
             tooltip: 'Add a file',
             padding: const EdgeInsets.only(bottom: 4.0), // Align with TextField baseline
             onPressed: onFileAttachRequested,
           ),
-          isSendingMessage
-=======
           widget.isSendingMessage
->>>>>>> 3d525b6b
               ? Padding(
                   padding: const EdgeInsets.only(bottom: 4.0, right: 4.0),
                   child: SizedBox(
