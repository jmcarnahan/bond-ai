from typing import Annotated
from datetime import timedelta, datetime
from fastapi import APIRouter, Depends, HTTPException, status, Request
from fastapi.responses import RedirectResponse
import logging
import uuid

from bondable.bond.auth import OAuth2ProviderFactory
from bondable.bond.config import Config
from bondable.rest.models.auth import User
from bondable.rest.dependencies.auth import get_current_user
from bondable.rest.dependencies.providers import get_bond_provider
from bondable.rest.utils.auth import create_access_token

router = APIRouter(tags=["Authentication"])
LOGGER = logging.getLogger(__name__)
jwt_config = Config.config().get_jwt_config()


@router.get("/login")
async def login(request: Request):
    """Initiate Google OAuth2 login flow (legacy endpoint)."""
    return await login_provider("google", request)


@router.get("/login/{provider}")
async def login_provider(provider: str, request: Request):
    """Initiate OAuth2 login flow for specified provider."""
    try:
        config = Config.config()
        provider_config = config.get_oauth2_config(provider)
        
        oauth_provider = OAuth2ProviderFactory.create_provider(provider, provider_config)
        authorization_url = oauth_provider.get_auth_url()
        
        # Check if this is a mobile request with custom redirect
        platform = request.query_params.get('platform')
        redirect_uri = request.query_params.get('redirect_uri')
        
        # If mobile parameters are provided, append them to the callback URL
        # so they're available when the OAuth provider redirects back
        if platform == 'mobile' and redirect_uri:
            # Parse the authorization URL to add our parameters
            from urllib.parse import urlparse, parse_qs, urlencode, urlunparse
            parsed = urlparse(authorization_url)
            query_params = parse_qs(parsed.query)
            
            # Add our mobile parameters to the state or as separate params
            # This ensures they're passed back to our callback
            query_params['state'] = [f"platform={platform}&redirect_uri={redirect_uri}"]
            
            # Reconstruct the URL
            new_query = urlencode(query_params, doseq=True)
            authorization_url = urlunparse((
                parsed.scheme, parsed.netloc, parsed.path,
                parsed.params, new_query, parsed.fragment
            ))
            LOGGER.info(f"Mobile login - added state parameters")
        
        LOGGER.info(f"Redirecting user to {provider} for authentication: {authorization_url}")
        return RedirectResponse(url=authorization_url, status_code=status.HTTP_307_TEMPORARY_REDIRECT)
    except ValueError as e:
        LOGGER.error(f"Invalid OAuth2 provider '{provider}': {e}")
        raise HTTPException(
            status_code=status.HTTP_400_BAD_REQUEST,
            detail=f"Invalid OAuth2 provider: {provider}"
        )
    except Exception as e:
        LOGGER.error(f"Error generating {provider} auth URL: {e}", exc_info=True)
        raise HTTPException(
            status_code=status.HTTP_500_INTERNAL_SERVER_ERROR,
            detail="Could not initiate authentication flow."
        )


@router.get("/auth/google/callback")
async def auth_callback(request: Request, bond_provider = Depends(get_bond_provider)):
    """Handle Google OAuth2 callback (legacy endpoint)."""
    return await auth_callback_provider("google", request, bond_provider)


@router.get("/auth/{provider}/callback")
async def auth_callback_provider(provider: str, request: Request, bond_provider = Depends(get_bond_provider)):
    """Handle OAuth2 callback for specified provider."""
    auth_code = request.query_params.get('code')
    if not auth_code:
        LOGGER.error(f"Authorization code not found in {provider} callback request.")
        raise HTTPException(
            status_code=status.HTTP_400_BAD_REQUEST,
            detail="Authorization code missing."
        )

    try:
        config = Config.config()
        provider_config = config.get_oauth2_config(provider)
        
        oauth_provider = OAuth2ProviderFactory.create_provider(provider, provider_config)
        user_info = oauth_provider.get_user_info_from_code(auth_code)
        
        LOGGER.info(f"Successfully authenticated user with {provider}: {user_info.get('email')}")

        user_id, is_new = bond_provider.users.get_or_create_user(
            user_id=user_info.get("sub"),
            email=user_info.get("email"),
            name=user_info.get("name"),
            sign_in_method=provider
        )

        if is_new:
            LOGGER.info(f"Created new user: {user_info.get('email')} (id: {user_id})")
        else:
            LOGGER.info(f"Updated existing user: {user_info.get('email')} (id: {user_id})")

        access_token_expires = timedelta(minutes=jwt_config.ACCESS_TOKEN_EXPIRE_MINUTES)
        access_token = create_access_token(
            data={
                "sub": user_info.get("email"), 
                "name": user_info.get("name"),
                "provider": provider,
                "user_id": user_id
            },
            expires_delta=access_token_expires
        )
        LOGGER.info(f"Generated JWT for user: {user_info.get('email')} (provider: {provider})")

<<<<<<< HEAD
        # Check if this is a mobile app request (no hash routing)
        # Mobile apps typically include a specific header or query param
        user_agent = request.headers.get("user-agent", "").lower()
        
        # For mobile app or when hash routing is not needed
        if "flutter" in user_agent or jwt_config.JWT_REDIRECT_URI.endswith(":5000"):
            # Use regular routing for mobile app
            flutter_redirect_url = f"{jwt_config.JWT_REDIRECT_URI}/auth-callback?token={access_token}"
        else:
            # Use hash routing for web app
            flutter_redirect_url = f"{jwt_config.JWT_REDIRECT_URI}/#/auth-callback?token={access_token}"
=======
        # Check if this is a mobile app request
        # First check direct query params
        platform = request.query_params.get('platform')
        redirect_uri = request.query_params.get('redirect_uri')
        
        # If not found, check the state parameter (OAuth providers pass this back)
        if not platform and not redirect_uri:
            state = request.query_params.get('state', '')
            if 'platform=' in state and 'redirect_uri=' in state:
                # Parse the state parameter
                import urllib.parse
                state_params = urllib.parse.parse_qs(state)
                platform = state_params.get('platform', [None])[0]
                redirect_uri = state_params.get('redirect_uri', [None])[0]
        
        LOGGER.info(f"Auth callback - platform: {platform}, redirect_uri: {redirect_uri}")
        
        # Handle mobile deep link redirect
        if platform == 'mobile' and redirect_uri:
            # Decode the redirect URI and append the token
            import urllib.parse
            decoded_redirect_uri = urllib.parse.unquote(redirect_uri)
            flutter_redirect_url = f"{decoded_redirect_uri}?token={access_token}"
            LOGGER.info(f"Mobile redirect to: {flutter_redirect_url}")
        else:
            # Check if this is a web app request (no hash routing)
            user_agent = request.headers.get("user-agent", "").lower()
            
            # For mobile app or when hash routing is not needed
            if "flutter" in user_agent or jwt_config.JWT_REDIRECT_URI.endswith(":5000"):
                # Use regular routing for mobile app
                flutter_redirect_url = f"{jwt_config.JWT_REDIRECT_URI}/auth-callback?token={access_token}"
            else:
                # Use hash routing for web app
                flutter_redirect_url = f"{jwt_config.JWT_REDIRECT_URI}/#/auth-callback?token={access_token}"
>>>>>>> bc5055ea
            
        LOGGER.info(f"Redirecting to: {flutter_redirect_url}")
        return RedirectResponse(url=flutter_redirect_url, status_code=status.HTTP_307_TEMPORARY_REDIRECT)

    except ValueError as e:
        LOGGER.error(f"Authentication failed for {provider}: {e}", exc_info=True)
        raise HTTPException(status_code=status.HTTP_401_UNAUTHORIZED, detail=str(e))
    except Exception as e:
        LOGGER.error(f"Error processing {provider} callback: {e}", exc_info=True)
        raise HTTPException(status_code=status.HTTP_500_INTERNAL_SERVER_ERROR, detail="Authentication failed.")


@router.get("/providers")
async def list_auth_providers():
    """List available OAuth2 authentication providers."""
    try:
        config = Config.config()
        # Get only enabled providers from config
        enabled_configs = config.get_oauth2_config()
        
        provider_info = []
        for provider_name in enabled_configs.keys():
            try:
                info = OAuth2ProviderFactory.get_provider_info(provider_name)
                provider_info.append({
                    "name": provider_name,
                    "login_url": f"/login/{provider_name}",
                    "callback_url": info["callback_path"]
                })
            except Exception as e:
                LOGGER.warning(f"Could not get info for provider {provider_name}: {e}")
        
        # Set default to first enabled provider or google if available
        default_provider = "google" if "google" in enabled_configs else (
            list(enabled_configs.keys())[0] if enabled_configs else "google"
        )
        
        return {
            "providers": provider_info,
            "default": default_provider
        }
    except Exception as e:
        LOGGER.error(f"Error listing auth providers: {e}", exc_info=True)
        raise HTTPException(
            status_code=status.HTTP_500_INTERNAL_SERVER_ERROR,
            detail="Could not list authentication providers."
        )


@router.get("/users/me", response_model=User)
async def read_users_me(current_user: Annotated[User, Depends(get_current_user)]):
    """Get current authenticated user information."""
    LOGGER.info(f"Access granted to /users/me for user: {current_user.user_id} ({current_user.email})")
    return current_user<|MERGE_RESOLUTION|>--- conflicted
+++ resolved
@@ -123,19 +123,6 @@
         )
         LOGGER.info(f"Generated JWT for user: {user_info.get('email')} (provider: {provider})")
 
-<<<<<<< HEAD
-        # Check if this is a mobile app request (no hash routing)
-        # Mobile apps typically include a specific header or query param
-        user_agent = request.headers.get("user-agent", "").lower()
-        
-        # For mobile app or when hash routing is not needed
-        if "flutter" in user_agent or jwt_config.JWT_REDIRECT_URI.endswith(":5000"):
-            # Use regular routing for mobile app
-            flutter_redirect_url = f"{jwt_config.JWT_REDIRECT_URI}/auth-callback?token={access_token}"
-        else:
-            # Use hash routing for web app
-            flutter_redirect_url = f"{jwt_config.JWT_REDIRECT_URI}/#/auth-callback?token={access_token}"
-=======
         # Check if this is a mobile app request
         # First check direct query params
         platform = request.query_params.get('platform')
@@ -171,7 +158,6 @@
             else:
                 # Use hash routing for web app
                 flutter_redirect_url = f"{jwt_config.JWT_REDIRECT_URI}/#/auth-callback?token={access_token}"
->>>>>>> bc5055ea
             
         LOGGER.info(f"Redirecting to: {flutter_redirect_url}")
         return RedirectResponse(url=flutter_redirect_url, status_code=status.HTTP_307_TEMPORARY_REDIRECT)
